--- conflicted
+++ resolved
@@ -2878,11 +2878,7 @@
                     "id": "cortex-debug.rtos",
                     "type": "webview",
                     "name": "RTOS",
-<<<<<<< HEAD
-                    "when": "false",
-=======
                     "when": "cortex-debug:showRTOS",
->>>>>>> bde008cb
                     "icon": "images/hex-on-dark.svg"
                 }
             ],
